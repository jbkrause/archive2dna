#!/usr/bin/env python
# -*- coding: utf-8 -*-
#
# This file is part of archive2dna.
#
# archive2dna is free software: you can redistribute it and/or modify it under the terms of the GNU General Public License as published by the Free Software Foundation, either version 3 of the License, or (at your option) any later version.
# Foobar is distributed in the hope that it will be useful, but WITHOUT ANY WARRANTY; without even the implied warranty of MERCHANTABILITY or FITNESS FOR A PARTICULAR PURPOSE. See the GNU General Public License for more details.
# You should have received a copy of the GNU General Public License along with archive2dna. If not, see <https://www.gnu.org/licenses/>
#
# Author : Jan Krause-Bilvin
# First release: 2022-02-02 

################
### imports ####
################

# standard library
import math
import array
import io
import zipfile
from statistics import median, mean

<<<<<<< HEAD
=======
# external
#import numpy as np

>>>>>>> 06677465
# package
from . import dna
from . import bytesutils
from . import representation

#from reedsolo import RSCodec
from . import reedsolo
RSCodec = reedsolo.RSCodec

class Container:

    def __init__( self,
                      package_id = None,
                      primer_length = 5,    # in bytes, so 5*mi/2 -> 20 nucleotides
                      mi = 8,               # bits per inner symbol
                      mo = 14,              # pits per outer symbol
                      index_length    = 32, # in bits, so I  = 32 / (mi/2) = 8 symbols
                      index_positions = 24, # in bits, so I1 = 28 / (mi/2) = 7 symbols
                      N = 34,               # inner code lenght in symbols (message + error correctin symbols)
                      K = 30,               # inner code message in symbols
                      target_redundancy = 0.4,  # sets outer redundancy to about 0.4 i.e. 40%
                      auto_zip = True):     # turns auto zipping/untipping on or off

        # Auto zip
        # If true package is zipped before encoding and unzipped after decoding
        # DO NOT set to false unless the container used supports paddig at the end
        # e.g. if the container is already a zip, this can be turned of (set to false)        
        self.auto_zip = auto_zip
                      
        # Primer : package identification in bytes
        self.primer_length = primer_length # 5 bytes -> 20 nucleotides
        
        # Index : numbering of segments
        self.index_length    = index_length    # total length in bits, nust be a multiple of mi
        self.index_positions = index_positions # length of segment id in bits, nust be a multiple of mi
        self.I   = index_length//mi            # length of the index in inner symbols
        self.dI  = index_length//2             # segment id in nucleotides
        self.I1  = index_positions//mi         # length of the index first section in symbols: segments numbering
        self.dI1 = index_positions//2          # segment numbering in nucleotides
        self.I2  = (index_length - index_positions)//mi  # length of the index second section: countdonws to
        self.dI2 = (index_length - index_positions)//2   #    end of error correcting codes and end of block

        # Reed Solomon : coodword lengths in bits
        self.mi = mi        # inner code symbol size in bytes 
        self.mo = mo        # outer code
        self.dmi = mi//2    # inner code symbol size in DNA bases
        self.dmo = mo//2    # outer code

        # Reed Solomon inner code : redundancy inside fragments
        self.N  = N         # coded message length in symbols
        self.K  = K         # message length in symbols
        self.dK = K*mi//2   # in DNA bases
        self.dN = N*mi//2
        self.necsi = N-K    # error correcting sybols lenght
        self.dnecsi = self.necsi*self.mi//2 # necsi*dmi

        # Reed Solomon outer code : redundancy between fragments
        self.n  = 2**mo-1   # number of information symbols of outer code: 16383 nor mo=14
        self.dk = None      # dk = k*mo//2 , auto compute on basis of package file length
        self.dn = None      # dn is computed on basis of dk, i.e. dn = dk + dnecso
        self.necso = None   # auto comupte based on package file length and target_redundancy
        # self.dnecso = necso*self.mo//2
        self.target_redundancy = target_redundancy
        self.numblocks = None # number of outer code blocks
        self.dblocksize = None

        # Mask : random bytes and integerts, generation: secrets.token_bytes(256) , random.randint(0,3S)
        self.rand_mask = b'\xaf\x92i\xa9\xf1\x0c"\xc2\xf4\xe4\xc6\xa80\'j\xc6w\x08h\xc8)H\xb9\xfa\xb5\x93&\x04!\xcd\xc7\xcbw\x98\x05Z\xda\x01\xacP\x05I\xbe\\y\x8e\xff\xb2\x13\\p\xab\xd8m\x19\x97\xae\xfe\xba\x04\x94\xc5\x90\xb1c\n\xa9[\\i\xfd\xc9^\xf8do\xc5\xa8\xceQ\x12\x01\xb9&n\xaa\xfa\xc9\xf8I\xe1\xc4\xc7g\x045#\x17\x9a`\x08s\x9fG\xd9Y\xbd\xb9R}=G|Ah\xd5\x93\xbd\xb3\nrJ\xf3~\xc6\xa6\xd0\xaeM\x1a:b\xf3*XR<\r\xe0-\xeb\xf5\xd8\x1c\xd7\xb6\x1f.\xe4\x04\x01rNoWkt\xad)\x9f\xd0\x8b\xf5\xe7\x021#\xc7\x85\xb3\xac(|D\xa1\x1c\x8f\x17\xc0<\xf4\xa3\x8d\xf0*\x92c\x00\x0b\xbf^\x88\x1a4\xdd\n\x97d>e[\n\xff\xe1\x01\xab\x98C\x07erG\xce\xdb\xa1m\x17\xab1D\x00\xda\xb3\x9c\xa0\x8b\x19P8\x16Cun\xd97`\xdf\xcd\x95\x9e\x0f9\x16\x90\xff\xfaJ\xe6\xb7\xbaI\x97\xda\xc2\xcd\x82'
        self.rand_ints  = [ 3, 2, 0, 3, 0, 0, 2, 3, 3, 3, 2, 3, 3, 3, 0, 3, 1, 1, 2, 1, 1, 1, 3, 2, 0, 1, 2, 1, 1, 1, 2, 0, 0, 0, 0, 2, 2, 0, 3, 0, 0, 2, 3, 3, 1, 2, 1, 0, 0, 2, 2, 0, 2, 2, 1, 0, 3, 1, 1, 3, 0, 3, 0, 3, 1, 1, 1, 2, 1, 0, 1, 2, 0, 3, 0, 1, 0, 0, 2, 1, 0, 0, 2, 0, 1, 0, 1, 0, 0, 0, 0, 2, 3, 1, 1, 0, 0, 2, 2, 3, 1, 1, 3, 2, 1, 1, 1, 2, 0, 3, 1, 0, 2, 0, 1, 0, 0, 3, 2, 1, 1, 0, 3, 0, 2, 1, 0, 3, 2, 1, 1, 0, 3, 2, 0, 3, 3, 2, 0, 0, 0, 0, 3, 1, 2, 2, 3, 2, 3, 0, 0, 2, 2, 1, 3, 2, 2, 3, 3, 3, 1, 3, 2, 0, 3, 1, 2, 2, 2, 0, 3, 3, 3, 3, 0, 3, 3, 1, 0, 2, 0, 1, 2, 0, 0, 3, 2, 3, 1, 0, 0, 1, 2, 3, 1, 0, 3, 0, 1, 1, 0, 0, 2, 2, 3, 2, 1, 3, 2, 3, 1, 1, 3, 3, 1, 1, 3, 2, 2, 3, 0, 0, 0, 2, 0, 3, 2, 3, 1, 1, 3, 2, 2, 0, 0, 1, 1, 1, 3, 3, 3, 0, 2, 2, 2, 2, 3, 1, 1, 2, 0, 3, 0, 0, 3, 2]

        # Package id and primer
        self.primer_length = primer_length
        if package_id == None:
            self.package_id = None
            self.primer = None
        else:
            self.package_id = package_id
            self.primer = dna.id2primer( package_id, length=primer_length)
            
        # Data : 2D array, each element corresponds to a DNA base 
        # The actual quantity of information of an element is 2 bits
        # but it is stored on a byte.
        self.data = None
        
        # DNA segments
        self.dna = None
        self.segmants_count = None
        self.segments_sizes = None
        self.segments_median_size = None
        self.segments_max_size = None
        self.segments_min_size = None
        self.segments_average_size = None
        self.segments_max_size = None

        # Statistics
        self.inner_redundancy = None
        self.outer_redundancy = None
        self.information_density = None

        self.inner_corrections = 0
        self.outer_corrections = 0
        self.segments_beyond_repair = 0
        self.segments_lost = 0        
        self.binary_size = None
        self.error = False
        self.error_message = ''
        
    ###################
    ### Random mask ###
    ###################

    def xor_bytes(self, x1_bytes, x2_bytes):
        """Bitwise XOR on bytes strings"""
        return bytes([_x1 ^ _x2 for _x1, _x2 in zip(x1_bytes, x2_bytes)])

    def mask_bytes(self, binary_data):
        """Masks byte using a XOR"""
        dlen = len(binary_data)
        rlen = len(self.rand_mask)
        nchunks = dlen//rlen
        nrest = dlen%rlen
        dataRA = b''
        j = 0
        for i in range(nchunks):
            j = i
            dataRA +=  self.xor_bytes( binary_data[i*rlen : (i+1)*rlen] , self.rand_mask ) 
        dataRA += self.xor_bytes( binary_data[(j+1)*rlen : (j+1)*rlen + nrest] , self.rand_mask[:nrest] ) 
        return dataRA


    ###########################
    ### Data input : binary ###
    ###########################
    
    def load_binary(self, binary_data):
        """Reads a binary file, applies random mask, reshapes to table.
           Binary data is stored by columns: first column 1 is filled,
           then column 2, and so on."""
        self.binary_size = len(binary_data)
        # zip data
        if self.auto_zip:
            zip_buffer = io.BytesIO()
            with zipfile.ZipFile(zip_buffer, "a", zipfile.ZIP_DEFLATED, False) as zip_file:
                 zip_file.writestr('information_package', io.BytesIO( binary_data ).getvalue() )
            binary_data = zip_buffer.getvalue()
            del( zip_buffer )
        # mask data
        binary_data = self.mask_bytes(binary_data)
        binary_data = bytesutils.split_bytes_in_four(binary_data)

        # representation way
        self.dk = len(binary_data) // (self.dK-self.dI)
        if len(binary_data) % (self.dK-self.dI) != 0: # if last segment is not full
            self.dk += 1  

        # use target_redundancy to compute necso (over all)
        dmo = self.mo // 2
        dnk = min([self.dk, self.n*dmo])
        dnecso = int( self.target_redundancy / (1 - self.target_redundancy) * dnk)
        dnecso_e = dnecso // dmo + 1
        dnecso = dnecso_e * dmo
        self.dnecso = dnecso
        self.necso  = dnecso // dmo
        
        # compute number of blocks and their size
        self.numblocks = self.dk // (self.n * self.mo // 2 - self.dnecso)
        if self.dk % (self.n * self.mo // 2) != 0: 
            self.numblocks += 1
        # to avoid a last block that may be small, segments are distributed equally in all blocs
        # number of segments mus be a multiple of dmo
        per_block = self.dk // self.numblocks
        per_block_symbols = per_block // self.dmo
        if per_block  % self.dmo != 0:
            per_block_symbols += 1
        self.dblocksize = per_block_symbols*dmo + self.dnecso

        # set total number of columns
        self.dn = self.dk + self.dnecso * self.numblocks
                
        # load data    
        n_lines   = self.dK-self.dI
        n_columns = self.dk
        self.data = representation.Representation( data_bytes=binary_data,
                                                   n_lines = n_lines,
                                                   n_columns = n_columns )

        # shift extend data to final structure of dn x dk blocks   
        # insert lines for inner code error correcting caracters and index
        delta_lines   = self.dN - n_lines
        self.data.insertlines(0,n=delta_lines)
        # insert columns for outer code error correcting symbols for each block
        for blk in range(self.numblocks):
            self.data.insertcolumns(blk*self.dblocksize, n=self.dnecso)
     
    ##################################
    ### Create logical redundancy  ###
    ##################################
        
    def add_outer_code(self):
        """Computes outer code error correcing symbols and initializes data with encoded messages 
           (=  error correcting codes + message). The outer code is applied between segments
           i.e. over each line of the data array.
           """
        # Initialize Reed Solomon outer coder
        outerCoder =  RSCodec(self.necso, nsize=self.n) # Using n-k = necs error correcting codes

        n_lines   = self.dK-self.dI
        n_columns = self.dk
        line_offset_ori   = self.dN - n_lines

        # For each block         
        for blk in range(self.numblocks):

            # Create error outer correcting code symbols line by line    
            for i in range(self.dK-self.dI):
            
                # Read line in DNA representation
                block_start = blk*self.dblocksize
                block_stop = min( [ (blk+1)*self.dblocksize, self.data.size[1] ] )
                dline = self.data.getline( i+line_offset_ori, s=slice(block_start, block_stop) )[self.dnecso:]
                line_array = array.array('i', list(dline))
                line_array_mo = dna.merge_bases(line_array, block_size=self.dmo)        
            
                # Run Reed Solomon to compute error correctig symblos
                if self.mo == 8:
                    line_array_mo = bytearray( list(line_array_mo) )
                    line2 = outerCoder.encode( line_array_mo )
                    ecc = array.array('i', list(line2[-self.necso:]))
                else:
                    line2 = outerCoder.encode( line_array_mo )
                    ecc = line2[-self.necso:]
                    
                ecc_bases = dna.split_bases( ecc, block_size=self.dmo )
                
                #if blk==0 and i==0:
                #    print(ecc)
                #    print(ecc_bases)
                
                # Store coded_message (= message + ecc) in data
                line_offset = self.dnecsi + self.dI            
                out = list(ecc_bases) + list(line_array)
                for b in range(len(out)):
                    self.data.setpos( i+line_offset , blk*self.dblocksize + b , out[b]) 

    def add_index(self):
        """Adds index i.e. the identification of DNA segments (1 segment = 1 column):
        1) Secion I1: number segments starting at 1. Note: 0 is reserved for lost/destroyed segments.
        2) Sction I2: adds partial countdowns to end of error corecting symbols and end of block.
           countdowns ent at 1, i.e. 1 is the last ecc and the last symbol of block.
           Goal: auto detect parameters when reading back DNA, namely dn and dnecso.
        """
        # TODO: hardocoded for mi=8, to be generalized
        
        # Numerus currens of segments, starts at 0 (in index block I1)
        for i in range(self.data.size[1]):
            b = dna.int2bytes(i, n=self.index_positions//8)
            for j in range(self.index_positions//8):
                x = b[j].to_bytes(1,'big')
                x4 = bytesutils.split_bytes_in_four(x)
                for l in range(len(x4)):
                    self.data.setpos( self.dnecsi + 4*j+l, i , x4[l] )
        
        # Count down for end of segment, ends at 0 (in index section I2)
        for blk in range(self.numblocks): 
            if blk < self.numblocks-1:
                blocklen = self.dblocksize
            else:
                if self.data.size[1] > blk * self.dblocksize:
                    blocklen = self.data.size[1] - blk * self.dblocksize
                else:
                    blocklen = self.data.size[1]
                    
            # Count down for end of segment, ends at 0 (in index section I2)
            for i in range(blocklen):
                if i < blocklen - 256: # no count down, set to 0
                    b = dna.int2bytes(0, n=1)
                else: # starting count down
                    b = dna.int2bytes(blocklen-i-1, n=1)
                x4 = bytesutils.split_bytes_in_four(b)
                for l in range(len(x4)):
                    self.data.setpos( self.dnecsi + l+self.dI1, blk*self.dblocksize + i, x4[l] )

            # Count down for end of outer code ecc, ends at 0 (in index block I2)
            for i in range(self.dnecso):
                if i >= self.dnecso - 256: # do count down
                    b = dna.int2bytes(self.dnecso-i-1, n=1)
                    x4 = bytesutils.split_bytes_in_four(b)
                    #print(i, self.dnecso-i-1, blk*self.dblocksize + i)
                    for l in range(len(x4)):
                        self.data.setpos( self.dnecsi + l+self.dI1, blk*self.dblocksize + i, x4[l] ) 
                # else already set to 0 by code just above
        
        # Mask index using random numbers
        for i in range(self.data.size[1]):
            for j in range(self.dI):
                value = self.data.getpos( self.dnecsi + j, i)
                masked_value = ( value ^ self.rand_ints[j%len(self.rand_ints)] ) % 4
                self.data.setpos( self.dnecsi + j, i , masked_value )

    def add_inner_code(self):
        """ Adds inner code, i.e. the correcting code of each DNA segment. 
            Segments correspond to data columns."""
        # Initialize inner coder
        innerCoder =  RSCodec(self.necsi, c_exp=self.mi)
        
        for i in range(self.dn):
            dcol = self.data.getcolumn( i )[self.dnecsi:]
            darray = array.array('i', list(dcol))
            
            # merging bases    
            darray_mi = dna.merge_bases(darray, block_size=self.dmi)           
            darray_mi_ba = bytearray( list(darray_mi) )
            
            # encode from bytes, which are enough for mi<=8
            # will return type bytearray even if input is array anyway !
            msg_coded = innerCoder.encode( bytes(darray_mi_ba) ) 
            
            # store error correcting code symbols
            ecc  = msg_coded[-self.necsi:]
            ecc_bases = dna.split_bases(ecc, block_size=self.dmi)
            for j in range(len(ecc_bases)):
                self.data.setpos(j , i, ecc_bases[j])          

    def create_logical_redundancy(self):
        """Adds outer code, index, innercode"""
        self.add_outer_code()
        self.add_index()
        self.add_inner_code()

    ######################
    ### Convert to DNA ###
    ######################

    def to_dna(self):
        """Converts data into DNA segments"""
        self.dna = []
        for i in sorted(self.data.column_indexes()):
           col = self.data.getcolumn(i)
           DNA_segment = ''
           for j in range(len(col)):
                DNA_segment += dna.bits2dna( col[j] )
           self.dna.append(DNA_segment)

    def add_primers(self):
        """Adds primer and its complements around each DNA segment."""       
        if self.primer is not None:
            comp_primer = dna.complement_primer(self.primer)
            self.dna = [ dna.add_primers( x, 
                              primer1=self.primer,
                              primer2=comp_primer ) for x in self.dna ]
                              
    def remove_primers(self):
        """Removes primer and its complements around each DNA segment."""  
        if self.primer is not None:
            comp_primer = dna.complement_primer(self.primer)
            self.dna = [ dna.remove_primers( x, 
                                  primer1=self.primer,
                                  primer2=comp_primer ) for x in self.dna ]
                                          
    def convert_to_dna(self):
        """Converts data to DNA segments and adds primers around each segment."""
        self.to_dna()
        self.add_primers()
                                  
    #########################
    ### Data output : DNA ###
    #########################
                                  
    def write_dna(self):
        """Returns a DNA string, with one line per DNA segment (e.g. to be written in a text file)."""
        return '\n'.join(self.dna)

    ########################
    ### Data input : DNA ###
    ########################

    def read_dna(self, text):
        """Reads DNA strings from a text file: one line per DNA segment"""
        self.dna = text.split('\n')
        self.dna = [ dna.stripDna(s) for s in self.dna ]
        if '' in self.dna:
            self.dna.remove('')

    def compute_segments_sizes(self):
        """Compute DNA segments sizes, as well as max, median and average length"""
        ss = []
        for i in range(len(self.dna)):
            ss.append(len(self.dna[i])) 
        self.segments_sizes = ss
        self.segments_max_size = max(ss)
        self.segments_min_size = min(ss)
        self.segments_average_size = mean(ss)
        self.segments_median_size = int(median(ss))
    
    def dna_to_array(self):
        """Reformats DNA segments strings into array"""
        
        self.data = representation.Representation( data_dna=self.dna,
                                                   n_lines = self.segments_median_size,
                                                   n_columns = len(self.dna) )   
                   
    def load_dna(self, text):
        """Reads DNA text, remove primers around each segment, compute segments size-statistics, converts to 2D data array."""
        self.read_dna(text)
        self.remove_primers()
        self.compute_segments_sizes()
        self.dna_to_array()

    #############################################
    ### Check and correct logical redundancy  ###
    #############################################
                
    def decode_inner_code(self):
        """Decode inner code"""

        # Load Reed Solomon codec
        innerCoder =  RSCodec(self.necsi, c_exp=self.mi)

        segments_to_destroy = []
        for i in range(self.data.size[1]):
  
            # Read inner code : message       
            dcol = self.data.getcolumn( i )[self.dnecsi:]
            darray = array.array('i', list(dcol))
            darray_mi = dna.merge_bases(darray, block_size=self.dmi)
            
            # Read inner code : ecc      
            ecc = self.data.getcolumn( i )[:self.dnecsi]
            ecc2 = array.array('i', list(ecc))
            ecc_mi = dna.merge_bases(ecc2, block_size=self.dmi) 
            
            # Compute coded message to decode
            darray_ba = bytearray(list(darray_mi))
            ecc_ba = bytearray(list(ecc_mi))
            coded_msg_ba = darray_ba + ecc_ba
            
            # Perform reed solomon inner code errer check and correctio
            n_corrections = 0
            try: 
                decoded_msg, decoded_msgecc, errata_pos = innerCoder.decode( bytes(coded_msg_ba) )
                n_corrections = len(errata_pos)
            except Exception as e:
               
                self.segments_beyond_repair += 1
                segments_to_destroy.append(i) # segment cannot be repaired and flagged for deletion
            if n_corrections > 0:
                # Convert decoded message to bases to apply corrections
                decoded_bases = dna.split_bases(decoded_msg, block_size=self.dmi)
                decoded_ecc   = dna.split_bases(decoded_msgecc, block_size=self.dmi)[-self.dnecsi:]
                for j in range( len(decoded_bases) ):
                    if self.data.getpos(self.dnecsi+j, i) != decoded_bases[j] :
                        self.inner_corrections += 1
                        self.data.setpos( self.dnecsi+j, i , decoded_bases[j] )

        # Deleting corrupted segments that could not be repeires (flagged for deletion)
        for i in reversed( sorted(segments_to_destroy)):
            col = self.data.popcolumn(i)

    def sort_segments(self):
        """Sorts segments by their index. If a segment is not there its columns is empty: it 
        will be used later to restore the segment using the Reed Solomon outer code.
        In order to determine the number of the last segment even if it was lost the
        countdown in I2 is used. The same principle is applied for necso."""
    
        # Get position of a segment
        def get_index(a):
            """Computes integer value of DNA segment"""
            bytes_index = bytearray()
            for i in range(len(a)):
                bytes_index.append( a[i] )
            bytes_index2 = bytesutils.merge_four_bytes_in_one(bytes_index)
            idx = int.from_bytes(bytes_index2, byteorder='big')
            return(idx)

        # Get position of each segment
        indices = []
        count_down = []
        for i in range( len(self.data.data) ):
            masked_index = self.data.data[i]['column'][self.dnecsi:self.dnecsi+self.dI]
            index_col = []
            for j in range(len(masked_index)):
                index_col.append( ( masked_index[j] ^ self.rand_ints[j%len(self.rand_ints)] ) % 4 )          
            indices.append( get_index( index_col[:self.dI1] ) )
            count_down.append( get_index( index_col[self.dI1:] ) )
            self.data.data[i]['index'] = indices[i]

        # Get necso (using first countdown in I2)
        # TODO: make more robust, i.e. combine countdown for from all blocks
        for i in range(len(count_down)):
            if count_down[i] != 0:
                self.dnecso = indices[i] + count_down[i] + 1
                self.necso = self.dnecso // self.dmo
                break

        # Get number of blocks and their sizes
        # TODO: make more robust, use countdowns for from all blocks
        #       espetially if a lot of segments are lost we should still
        #       find the right number of blocks
        # In theory, 2 approachea are possible:
        #   1. recompute using number of segments and necso (as done at encoding)
        #   2. detect form countdonw
        # Here, they are combined.
        
            
        # find first block end
        start_at = self.dnecso + 1
        for i in range(start_at, len(count_down)):
            if count_down[i] != 0:
                self.dblocksize = indices[i] + count_down[i] + 1
                break

        # compute number of blocks and their size
        dk_approx = self.data.size[1]
        self.numblocks = int( math.ceil(dk_approx / self.dblocksize) )

        last_index = None
        for i in range(len(count_down)):
            if count_down[-i] != 0: # take fisrt index for non null countdowns
                last_index = indices[-i] + count_down[-i]
                break
                
        # Find missing segments indices (if any)
        def missing_indices(l):
            l2 = sorted(l)
            start, end = l2[0], l2[-1]
            return sorted(set(range(start, end + 1)).difference(l2))
            
        missing_indx = missing_indices(indices)
        self.segments_lost += len(missing_indx)

        # Extend data array with missing or unrecovered DNA segments (if required)
        if last_index > max(indices):
            missing_indx2 = list( range( max(indices)+1, last_index+1 ) )
            missing_indx = missing_indx + missing_indx2
        for x in missing_indx:
            self.data.addcolumn(x)
  
        # Sort data array according to index
        self.data.reindex_columns()                        
        
    def decode_outer_code(self):
        """Decodes Reed Solomon outer code: restore and correct segments"""
        outerCoder =  RSCodec(self.necso, nsize=self.n) 
        line_offset = self.dnecsi + self.dI
        
        for blk in range(self.numblocks):
        
            for i in range(self.data.size[0]-line_offset):
            
                block_start = blk*self.dblocksize
                block_stop = min( [ (blk+1)*self.dblocksize, self.data.size[1] ] )
                
                #dline = bytearray()
                #for i in sorted( self.data.column_indexes() )[block_start:block_stop]:
                #    col = self.data.getcolumn(i)[line_offset:self.data.size[0]]
                #    for b in col:
                #        dline.append(b)                
                dline = self.data.getline( i+line_offset, s=slice(block_start, block_stop) )
                
                ecc = dline[:(self.necso*self.dmo)]
                msg = dline[(self.necso*self.dmo):]

                msga = array.array('i', list(msg))  
                ecca = array.array('i', list(ecc)) 
                    
                msgm = dna.merge_bases(msga, block_size=self.dmo) 
                eccm = dna.merge_bases(ecca, block_size=self.dmo)
                
                if self.mo <= 8:
                    msgm = bytearray(list(msgm))
                    eccm = bytearray(list(eccm))

                try:
                    n_corrections = 0
                    decoded_block, decoded_msgecc, errata_pos = outerCoder.decode(msgm+eccm)
                    n_corrections = len(errata_pos)
                except Exception as e:
                    self.error = True
                    self.error_message += 'Decode outer code error on line ' +\
                                           str(i) +\
                                           '. Block:' + str(blk) +\
                                           '. Error: ' +\
                                           str(e) + '\n'
                                        
                if n_corrections > 0:
                    self.outer_corrections += n_corrections
                    decoded_bases = dna.split_bases(decoded_block, block_size=self.dmo)
                    #TODO : should not be restricted to scope but full range of decodec bases
                    line = self.data.getline(i+line_offset)
                    scope = min( [ len(decoded_bases), len( line[self.dnecso+blk*self.dblocksize:] ) ] )
                    for j in range( scope ) :
                        self.data.setpos( i+line_offset, self.dnecso+j + blk*self.dblocksize , decoded_bases[j] ) 
                
    def check_and_correct_logical_redundancy(self):
        """Processes logical redundency: decode innercode, sort segments and decodes outer code."""
        self.decode_inner_code()
        self.sort_segments()
        self.decode_outer_code()

    ############################
    ### Data output : binary ###
    ############################

    def write_binary(self):
        """Writes 2D DNA data array to binary data."""

        line_offset = self.dnecsi+self.dI
                       
        self.binary_data = b''
        
        for blk in range(self.numblocks):
      
            block_start = blk*self.dblocksize + self.dnecso
            block_stop = min( [ (blk+1)*self.dblocksize, self.data.size[1] ] )
        
            for i in sorted( self.data.column_indexes() )[block_start:block_stop]:
                col = self.data.getcolumn(i)[line_offset:self.data.size[0]]
                for b in col:
                    self.binary_data += dna.int2bytes(b, n=1)
                
        self.binary_data = bytesutils.merge_four_bytes_in_one(self.binary_data)
              
        self.binary_data = self.mask_bytes(self.binary_data)

        if self.auto_zip:
            zip_buffer2 = io.BytesIO( self.binary_data )
            with zipfile.ZipFile(zip_buffer2, "a", zipfile.ZIP_DEFLATED, False) as zip_file:
                self.binary_data = zip_file.read('information_package')
            del( zip_buffer2 )
       
        self.binary_size = len(self.binary_data)
        return self.binary_data 


    ##################
    ### Statistics ###
    ##################
    
    def compute_stats(self):
        """Compute statistics"""
        # segments
        self.segments_count = len(self.dna)
        # redundancy
        self.inner_redundancy = (self.N-self.K)/self.N
        self.outer_redundancy = self.dnecso/self.segments_count
        self.information_density = 2 * (self.K/self.N) * (self.n-self.necso/self.n)

        return {'redundancy'   : { 'inner': str(self.inner_redundancy),
                                   'outer': str(self.outer_redundancy) },
                'dna_segments' : { 'size_median': str(self.segments_median_size),
                                   'size_min': str(self.segments_min_size),
                                   'count': str(self.segments_count) },
                'binary_data'  : { 'size_bytes': str(self.binary_size),
                                   'blocks': str(self.numblocks) },
                'capacity'     : { 'max_segments_block': str(self.dblocksize),
                                   'block_capacity_megabytes': str( self.n * self.dmo * ((self.K-self.I)*self.mi) / (8*10**6)  ),
                                   'max_segments_index': str( (2**(self.I1*self.mi)-1) * self.dmo ),
                                   'total_capacity_megabytes': str(     ((self.I1*self.mi)-1) * ((self.K-self.I)*self.mi) *self.dmo / (8*10**6)  ),
                                   'information_density': str(self.information_density)},
                'parameters'   : { 'mo': str(self.mo),
                                   'mi': str(self.mi),
                                   'N': str(self.N),
                                   'K': str(self.K),
                                   'necsi': str(self.necsi),
                                   'n': str(self.n),
                                   'k': str(self.n - self.necso),
                                   'necso': str(self.necso),
                                   'I': str(self.I),
                                   'I1': str(self.I1),
                                   'I2': str(self.I2) },
                'corrections'  : { 'inner': str(self.inner_corrections),
                                   'outer': str(self.outer_corrections),
                                   'segments_beyond_repair': str(self.segments_beyond_repair),
                                   'segments_lost': str(self.segments_lost)},
                'errors'       : { 'error': str(self.error) ,
                                   'message': str(self.error_message)},
                'id'           : { 'package_id': str(self.package_id),
                                   'package_primer' : str(self.primer) } }   
        
        
                
         <|MERGE_RESOLUTION|>--- conflicted
+++ resolved
@@ -21,12 +21,6 @@
 import zipfile
 from statistics import median, mean
 
-<<<<<<< HEAD
-=======
-# external
-#import numpy as np
-
->>>>>>> 06677465
 # package
 from . import dna
 from . import bytesutils
